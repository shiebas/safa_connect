{% extends "base.html" %}
{% load static %}

{% block content %}
<div class="container mt-4">
    <h2>Members Pending Approval</h2>
    <hr>

    {% if messages %}
        {% for message in messages %}
            <div class="alert alert-{{ message.tags }}">{{ message }}</div>
        {% endfor %}
    {% endif %}

    <div class="card shadow-sm">
        <div class="card-body">
            <div class="table-responsive">
                <table class="table table-hover">
                    <thead class="table-light">
                        <tr>
                            <th>Name</th>
                            <th>Email</th>
                            <th>Role</th>
                            <th>Organization</th>
                            <th>Registration Date</th>
                            <th class="text-center">Actions</th>
                        </tr>
                    </thead>
                    <tbody>
                        {% for user in users_to_approve %}
<<<<<<< HEAD
                        <tr id="member-row-{{ user.id }}">
                            <td>{{ user.get_full_name }}</td>
                            <td>{{ user.email|default:"N/A" }}</td>
                            <td>{{ user.get_role_display }}</td>
                            <td>{{ user.get_organization_info.name|default:"N/A" }}</td>
                            <td>{{ user.date_joined|date:"Y-m-d" }}</td>
                            <td class="text-center">
                                <form action="{% url 'accounts:member_approvals_list' %}" method="post" class="d-inline">
                                    {% csrf_token %}
                                    <input type="hidden" name="member_id" value="{{ user.id }}">
                                    {% if user.age < 18 and not user.parental_consent %}
                                        <button type="submit" name="approve" class="btn btn-success btn-sm" disabled title="Parental consent required for junior members">Approve</button>
                                    {% else %}
                                        <button type="submit" name="approve" class="btn btn-success btn-sm" value="approve">Approve</button>
                                    {% endif %}
                                </form>
                                <button type="button" class="btn btn-danger btn-sm" data-bs-toggle="modal" data-bs-target="#rejectModal-{{ user.id }}">
                                    Reject
                                </button>

                                <!-- Reject Modal -->
                                <div class="modal fade" id="rejectModal-{{ user.id }}" tabindex="-1" aria-labelledby="rejectModalLabel-{{ user.id }}" aria-hidden="true">
                                  <div class="modal-dialog">
                                    <div class="modal-content">
                                      <form action="{% url 'accounts:member_approvals_list' %}" method="post">
                                          {% csrf_token %}
                                          <input type="hidden" name="member_id" value="{{ user.id }}">
                                          <div class="modal-header">
                                            <h5 class="modal-title" id="rejectModalLabel-{{ user.id }}">Reject Member: {{ user.get_full_name }}</h5>
                                            <button type="button" class="btn-close" data-bs-dismiss="modal" aria-label="Close"></button>
                                          </div>
                                          <div class="modal-body">
                                            <div class="mb-3">
                                                <label for="rejection_reason-{{ user.id }}" class="form-label">Reason for Rejection</label>
                                                <textarea class="form-control" id="rejection_reason-{{ user.id }}" name="rejection_reason" rows="3" required></textarea>
                                            </div>
                                          </div>
                                          <div class="modal-footer">
                                            <button type="button" class="btn btn-secondary" data-bs-dismiss="modal">Cancel</button>
                                            <button type="submit" name="reject" class="btn btn-danger" value="reject">Confirm Rejection</button>
                                          </div>
                                      </form>
                                    </div>
                                  </div>
                                </div>
=======
                        <tr>
                            <td>{{ user.get_full_name }}</td>
                            <td>{{ user.email }}</td>
                            <td>{{ user.get_role_display }}</td>
                            <td>{{ user.registration_date|date:"Y-m-d" }}</td>
                            <td class="text-center">
                                <form action="{% url 'accounts:member_approvals_list' %}" method="post" class="d-inline">
                                    {% csrf_token %}
                                    <input type="hidden" name="user_id" value="{{ user.id }}">
                                    <input type="hidden" name="action" value="approve">
                                    <button type="submit" class="btn btn-success btn-sm">Approve</button>
                                </form>
                                <form action="{% url 'accounts:member_approvals_list' %}" method="post" class="d-inline">
                                    {% csrf_token %}
                                    <input type="hidden" name="user_id" value="{{ user.id }}">
                                    <input type="hidden" name="action" value="reject">
                                    <button type="submit" class="btn btn-danger btn-sm">Reject</button>
                              </form>
>>>>>>> 8175eb95
                            </td>
                       </tr>
                        {% empty %}
                        <tr>
                            <td colspan="6" class="text-center text-muted">No members are currently pending approval.</td>
                        </tr>
                        {% endfor %}
                    </tbody>
                </table>
            </div>
        </div>
    </div>
</div>
{% endblock %}<|MERGE_RESOLUTION|>--- conflicted
+++ resolved
@@ -2,109 +2,86 @@
 {% load static %}
 
 {% block content %}
-<div class="container mt-4">
-    <h2>Members Pending Approval</h2>
-    <hr>
 
-    {% if messages %}
-        {% for message in messages %}
-            <div class="alert alert-{{ message.tags }}">{{ message }}</div>
-        {% endfor %}
-    {% endif %}
+<div class="container mt-4"> <h2>Members Pending Approval</h2> <hr>
+text
+{% if messages %}
+    {% for message in messages %}
+        <div class="alert alert-{{ message.tags }}">{{ message }}</div>
+    {% endfor %}
+{% endif %}
 
-    <div class="card shadow-sm">
-        <div class="card-body">
-            <div class="table-responsive">
-                <table class="table table-hover">
-                    <thead class="table-light">
-                        <tr>
-                            <th>Name</th>
-                            <th>Email</th>
-                            <th>Role</th>
-                            <th>Organization</th>
-                            <th>Registration Date</th>
-                            <th class="text-center">Actions</th>
-                        </tr>
-                    </thead>
-                    <tbody>
-                        {% for user in users_to_approve %}
-<<<<<<< HEAD
-                        <tr id="member-row-{{ user.id }}">
-                            <td>{{ user.get_full_name }}</td>
-                            <td>{{ user.email|default:"N/A" }}</td>
-                            <td>{{ user.get_role_display }}</td>
-                            <td>{{ user.get_organization_info.name|default:"N/A" }}</td>
-                            <td>{{ user.date_joined|date:"Y-m-d" }}</td>
-                            <td class="text-center">
-                                <form action="{% url 'accounts:member_approvals_list' %}" method="post" class="d-inline">
-                                    {% csrf_token %}
-                                    <input type="hidden" name="member_id" value="{{ user.id }}">
-                                    {% if user.age < 18 and not user.parental_consent %}
-                                        <button type="submit" name="approve" class="btn btn-success btn-sm" disabled title="Parental consent required for junior members">Approve</button>
-                                    {% else %}
-                                        <button type="submit" name="approve" class="btn btn-success btn-sm" value="approve">Approve</button>
-                                    {% endif %}
-                                </form>
-                                <button type="button" class="btn btn-danger btn-sm" data-bs-toggle="modal" data-bs-target="#rejectModal-{{ user.id }}">
-                                    Reject
-                                </button>
+<div class="card shadow-sm">
+    <div class="card-body">
+        <div class="table-responsive">
+            <table class="table table-hover">
+                <thead class="table-light">
+                    <tr>
+                        <th>Name</th>
+                        <th>Email</th>
+                        <th>Role</th>
+                        <th>Organization</th>
+                        <th>Registration Date</th>
+                        <th class="text-center">Actions</th>
+                    </tr>
+                </thead>
+                <tbody>
+                    {% for user in users_to_approve %}
+                    <tr id="member-row-{{ user.id }}">
+                        <td>{{ user.get_full_name }}</td>
+                        <td>{{ user.email|default:"N/A" }}</td>
+                        <td>{{ user.get_role_display }}</td>
+                        <td>{{ user.get_organization_info.name|default:"N/A" }}</td>
+                        <td>{{ user.date_joined|date:"Y-m-d" }}</td>
+                        <td class="text-center">
+                            <form action="{% url 'accounts:member_approvals_list' %}" method="post" class="d-inline">
+                                {% csrf_token %}
+                                <input type="hidden" name="member_id" value="{{ user.id }}">
+                                {% if user.age < 18 and not user.parental_consent %}
+                                    <button type="submit" name="approve" class="btn btn-success btn-sm" disabled title="Parental consent required for junior members">Approve</button>
+                                {% else %}
+                                    <button type="submit" name="approve" class="btn btn-success btn-sm" value="approve">Approve</button>
+                                {% endif %}
+                            </form>
+                            <button type="button" class="btn btn-danger btn-sm" data-bs-toggle="modal" data-bs-target="#rejectModal-{{ user.id }}">
+                                Reject
+                            </button>
 
-                                <!-- Reject Modal -->
-                                <div class="modal fade" id="rejectModal-{{ user.id }}" tabindex="-1" aria-labelledby="rejectModalLabel-{{ user.id }}" aria-hidden="true">
-                                  <div class="modal-dialog">
-                                    <div class="modal-content">
-                                      <form action="{% url 'accounts:member_approvals_list' %}" method="post">
-                                          {% csrf_token %}
-                                          <input type="hidden" name="member_id" value="{{ user.id }}">
-                                          <div class="modal-header">
-                                            <h5 class="modal-title" id="rejectModalLabel-{{ user.id }}">Reject Member: {{ user.get_full_name }}</h5>
-                                            <button type="button" class="btn-close" data-bs-dismiss="modal" aria-label="Close"></button>
-                                          </div>
-                                          <div class="modal-body">
-                                            <div class="mb-3">
-                                                <label for="rejection_reason-{{ user.id }}" class="form-label">Reason for Rejection</label>
-                                                <textarea class="form-control" id="rejection_reason-{{ user.id }}" name="rejection_reason" rows="3" required></textarea>
-                                            </div>
-                                          </div>
-                                          <div class="modal-footer">
-                                            <button type="button" class="btn btn-secondary" data-bs-dismiss="modal">Cancel</button>
-                                            <button type="submit" name="reject" class="btn btn-danger" value="reject">Confirm Rejection</button>
-                                          </div>
-                                      </form>
-                                    </div>
-                                  </div>
+                            <!-- Reject Modal -->
+                            <div class="modal fade" id="rejectModal-{{ user.id }}" tabindex="-1" aria-labelledby="rejectModalLabel-{{ user.id }}" aria-hidden="true">
+                              <div class="modal-dialog">
+                                <div class="modal-content">
+                                  <form action="{% url 'accounts:member_approvals_list' %}" method="post">
+                                      {% csrf_token %}
+                                      <input type="hidden" name="member_id" value="{{ user.id }}">
+                                      <div class="modal-header">
+                                        <h5 class="modal-title" id="rejectModalLabel-{{ user.id }}">Reject Member: {{ user.get_full_name }}</h5>
+                                        <button type="button" class="btn-close" data-bs-dismiss="modal" aria-label="Close"></button>
+                                      </div>
+                                      <div class="modal-body">
+                                        <div class="mb-3">
+                                            <label for="rejection_reason-{{ user.id }}" class="form-label">Reason for Rejection</label>
+                                            <textarea class="form-control" id="rejection_reason-{{ user.id }}" name="rejection_reason" rows="3" required></textarea>
+                                        </div>
+                                      </div>
+                                      <div class="modal-footer">
+                                        <button type="button" class="btn btn-secondary" data-bs-dismiss="modal">Cancel</button>
+                                        <button type="submit" name="reject" class="btn btn-danger" value="reject">Confirm Rejection</button>
+                                      </div>
+                                  </form>
                                 </div>
-=======
-                        <tr>
-                            <td>{{ user.get_full_name }}</td>
-                            <td>{{ user.email }}</td>
-                            <td>{{ user.get_role_display }}</td>
-                            <td>{{ user.registration_date|date:"Y-m-d" }}</td>
-                            <td class="text-center">
-                                <form action="{% url 'accounts:member_approvals_list' %}" method="post" class="d-inline">
-                                    {% csrf_token %}
-                                    <input type="hidden" name="user_id" value="{{ user.id }}">
-                                    <input type="hidden" name="action" value="approve">
-                                    <button type="submit" class="btn btn-success btn-sm">Approve</button>
-                                </form>
-                                <form action="{% url 'accounts:member_approvals_list' %}" method="post" class="d-inline">
-                                    {% csrf_token %}
-                                    <input type="hidden" name="user_id" value="{{ user.id }}">
-                                    <input type="hidden" name="action" value="reject">
-                                    <button type="submit" class="btn btn-danger btn-sm">Reject</button>
-                              </form>
->>>>>>> 8175eb95
-                            </td>
-                       </tr>
-                        {% empty %}
-                        <tr>
-                            <td colspan="6" class="text-center text-muted">No members are currently pending approval.</td>
-                        </tr>
-                        {% endfor %}
-                    </tbody>
-                </table>
-            </div>
+                              </div>
+                            </div>
+                        </td>
+                   </tr>
+                    {% empty %}
+                    <tr>
+                        <td colspan="6" class="text-center text-muted">No members are currently pending approval.</td>
+                    </tr>
+                    {% endfor %}
+                </tbody>
+            </table>
         </div>
     </div>
 </div>
-{% endblock %}+</div> {% endblock %}