{% extends "base.html" %}
{% load static %}

{% block content %}

<div class="container mt-4"> <h2>Members Pending Approval</h2> <hr>

{% if messages %}
    {% for message in messages %}
        <div class="alert alert-{{ message.tags }}">{{ message }}</div>
    {% endfor %}
{% endif %}

<div class="card shadow-sm">
    <div class="card-body">
        <div class="table-responsive">
            <table class="table table-hover">
                <thead class="table-light">
                    <tr>
                        <th>Name</th>
                        <th>Email</th>
                        <th>Role</th>
                        <th>Organization</th>
                        <th>Registration Date</th>
                        <th class="text-center">Actions</th>
                    </tr>
                </thead>
                <tbody>
                    {% for user in users_to_approve %}
                    <tr id="member-row-{{ user.id }}">
                        <td>{{ user.get_full_name }}</td>
                        <td>{{ user.email|default:"N/A" }}</td>
                        <td>{{ user.get_role_display }}</td>
                        <td>{{ user.get_organization_info.name|default:"N/A" }}</td>
                        <td>{{ user.date_joined|date:"Y-m-d" }}</td>
                        <td class="text-center">
                            <form action="{% url 'accounts:member_approvals_list' %}" method="post" class="d-inline">
                                {% csrf_token %}
                                <input type="hidden" name="member_id" value="{{ user.id }}">
                                {% if user.age < 18 and not user.parental_consent %}
                                    <button type="submit" name="approve" class="btn btn-success btn-sm" disabled title="Parental consent required for junior members">Approve</button>
                                {% else %}
                                    <button type="submit" name="approve" class="btn btn-success btn-sm">Approve</button>
                                {% endif %}
                            </form>
                            <button type="button" class="btn btn-danger btn-sm" data-bs-toggle="modal" data-bs-target="#rejectModal-{{ user.id }}">
                                Reject
                            </button>

                            <!-- Reject Modal -->
                            <div class="modal fade" id="rejectModal-{{ user.id }}" tabindex="-1" aria-labelledby="rejectModalLabel-{{ user.id }}" aria-hidden="true">
                              <div class="modal-dialog">
                                <div class="modal-content">
                                  <form action="{% url 'accounts:member_approvals_list' %}" method="post">
                                      {% csrf_token %}
                                      <input type="hidden" name="member_id" value="{{ user.id }}">
                                      <div class="modal-header">
                                        <h5 class="modal-title" id="rejectModalLabel-{{ user.id }}">Reject Member: {{ user.get_full_name }}</h5>
                                        <button type="button" class="btn-close" data-bs-dismiss="modal" aria-label="Close"></button>
                                      </div>
                                      <div class="modal-body">
                                        <div class="mb-3">
                                            <label for="rejection_reason-{{ user.id }}" class="form-label">Reason for Rejection</label>
                                            <textarea class="form-control" id="rejection_reason-{{ user.id }}" name="rejection_reason" rows="3" required></textarea>
                                        </div>
                                      </div>
                                      <div class="modal-footer">
                                        <button type="button" class="btn btn-secondary" data-bs-dismiss="modal">Cancel</button>
                                        <button type="submit" name="reject" class="btn btn-danger">Confirm Rejection</button>
                                      </div>
                                  </form>
                                </div>
                              </div>
                            </div>
                        </td>
                    </tr>
                    {% empty %}
                    <tr>
                        <td colspan="6" class="text-center text-muted">No members are currently pending approval.</td>
                    </tr>
                    {% endfor %}
                </tbody>
            </table>
        </div>
    </div>
</div>
</div>
<<<<<<< HEAD
 {% endblock %}
=======
 {% endblock %}
   
>>>>>>> a0427e06
<|MERGE_RESOLUTION|>--- conflicted
+++ resolved
@@ -3,8 +3,7 @@
 
 {% block content %}
 
-<div class="container mt-4"> <h2>Members Pending Approval</h2> <hr>
-
+<div class="container mt-4"> <h2>Members Pending Approval</h2> 
 {% if messages %}
     {% for message in messages %}
         <div class="alert alert-{{ message.tags }}">{{ message }}</div>
@@ -85,9 +84,6 @@
     </div>
 </div>
 </div>
-<<<<<<< HEAD
  {% endblock %}
-=======
- {% endblock %}
-   
->>>>>>> a0427e06
+
+   