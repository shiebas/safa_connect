{% extends "base.html" %}
{% load static %}

{% block content %}
<div class="container mt-4">
    <h2>Members Pending Approval</h2>
    <hr>

<<<<<<< HEAD
    {% if messages %}
        {% for message in messages %}
            <div class="alert alert-{{ message.tags }}">{{ message }}</div>
        {% endfor %}
    {% endif %}

    <div class="card shadow-sm">
        <div class="card-body">
            <div class="table-responsive">
                <table class="table table-hover">
                    <thead class="table-light">
                        <tr>
                            <th>Name</th>
                            <th>Email</th>
                            <th>Role</th>
                            <th>Organization</th>
                            <th>Registration Date</th>
                            <th class="text-center">Actions</th>
                        </tr>
                    </thead>
                    <tbody>
                        {% for user in users_to_approve %}
                        <tr id="member-row-{{ user.id }}">
                            <td>{{ user.get_full_name }}</td>
                            <td>{{ user.email|default:"N/A" }}</td>
                            <td>{{ user.get_role_display }}</td>
                            <td>{{ user.get_organization_info.name|default:"N/A" }}</td>
                            <td>{{ user.date_joined|date:"Y-m-d" }}</td>
                            <td class="text-center">
                                <form action="{% url 'accounts:member_approvals_list' %}" method="post" class="d-inline">
                                    {% csrf_token %}
                                    <input type="hidden" name="member_id" value="{{ user.id }}">
                                    {% if user.age < 18 and not user.parental_consent %}
                                        <button type="submit" name="approve" class="btn btn-success btn-sm" disabled title="Parental consent required for junior members">Approve</button>
                                    {% else %}
                                        <button type="submit" name="approve" class="btn btn-success btn-sm">Approve</button>
                                    {% endif %}
                                </form>
                                <button type="button" class="btn btn-danger btn-sm" data-bs-toggle="modal" data-bs-target="#rejectModal-{{ user.id }}">
                                    Reject
                                </button>
=======
<div class="container mt-4"> <h2>Members Pending Approval</h2> 
{% if messages %}
    {% for message in messages %}
        <div class="alert alert-{{ message.tags }}">{{ message }}</div>
    {% endfor %}
{% endif %}
>>>>>>> 3cc77f39

                                <!-- Reject Modal -->
                                <div class="modal fade" id="rejectModal-{{ user.id }}" tabindex="-1" aria-labelledby="rejectModalLabel-{{ user.id }}" aria-hidden="true">
                                  <div class="modal-dialog">
                                    <div class="modal-content">
                                      <form action="{% url 'accounts:member_approvals_list' %}" method="post">
                                          {% csrf_token %}
                                          <input type="hidden" name="member_id" value="{{ user.id }}">
                                          <div class="modal-header">
                                            <h5 class="modal-title" id="rejectModalLabel-{{ user.id }}">Reject Member: {{ user.get_full_name }}</h5>
                                            <button type="button" class="btn-close" data-bs-dismiss="modal" aria-label="Close"></button>
                                          </div>
                                          <div class="modal-body">
                                            <div class="mb-3">
                                                <label for="rejection_reason-{{ user.id }}" class="form-label">Reason for Rejection</label>
                                                <textarea class="form-control" id="rejection_reason-{{ user.id }}" name="rejection_reason" rows="3" required></textarea>
                                            </div>
                                          </div>
                                          <div class="modal-footer">
                                            <button type="button" class="btn btn-secondary" data-bs-dismiss="modal">Cancel</button>
                                            <button type="submit" name="reject" class="btn btn-danger">Confirm Rejection</button>
                                          </div>
                                      </form>
                                    </div>
                                  </div>
                                </div>
                            </td>
                        </tr>
                        {% empty %}
                        <tr>
                            <td colspan="6" class="text-center text-muted">No members are currently pending approval.</td>
                        </tr>
                        {% endfor %}
                    </tbody>
                </table>
            </div>
        </div>
    </div>
</div>
<<<<<<< HEAD
{% endblock %}
=======
</div>
 {% endblock %}

   
>>>>>>> 3cc77f39
<|MERGE_RESOLUTION|>--- conflicted
+++ resolved
@@ -6,8 +6,7 @@
     <h2>Members Pending Approval</h2>
     <hr>
 
-<<<<<<< HEAD
-    {% if messages %}
+{% if messages %}
         {% for message in messages %}
             <div class="alert alert-{{ message.tags }}">{{ message }}</div>
         {% endfor %}
@@ -48,14 +47,13 @@
                                 <button type="button" class="btn btn-danger btn-sm" data-bs-toggle="modal" data-bs-target="#rejectModal-{{ user.id }}">
                                     Reject
                                 </button>
-=======
+
 <div class="container mt-4"> <h2>Members Pending Approval</h2> 
 {% if messages %}
     {% for message in messages %}
         <div class="alert alert-{{ message.tags }}">{{ message }}</div>
     {% endfor %}
 {% endif %}
->>>>>>> 3cc77f39
 
                                 <!-- Reject Modal -->
                                 <div class="modal fade" id="rejectModal-{{ user.id }}" tabindex="-1" aria-labelledby="rejectModalLabel-{{ user.id }}" aria-hidden="true">
@@ -95,11 +93,4 @@
         </div>
     </div>
 </div>
-<<<<<<< HEAD
-{% endblock %}
-=======
-</div>
- {% endblock %}
-
-   
->>>>>>> 3cc77f39
+{% endblock %}