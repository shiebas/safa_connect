import logging

from django.contrib import messages
from django.contrib.auth import login, logout
from django.contrib.auth.decorators import login_required
from django.core.paginator import Paginator
from django.db.models import Count, Q, Sum
from django.http import HttpResponse, JsonResponse
from django.shortcuts import get_object_or_404, redirect, render
from django.utils import timezone
from django.utils.crypto import get_random_string
from django.views.decorators.http import require_GET, require_POST

from geography.models import (Association, Club, ClubStatus, Country,
                              LocalFootballAssociation, NationalFederation,
                              Province, Region)
from membership.models import Invoice, Member
from supporters.models import SupporterProfile

from .decorators import role_required
from .forms import (AdvancedMemberSearchForm, ClubAdminAddPlayerForm,
                    ClubAdminRegistrationForm, ModernContactForm, ProfileForm,
                    RejectMemberForm, RegistrationForm, SettingsForm,
                    UpdateProfilePhotoForm, EditPlayerForm)
from geography.forms import (
    ProvinceComplianceForm,
    RegionComplianceForm,
    LFAComplianceForm,
    AssociationComplianceForm,
    ClubComplianceForm,
)
from .models import (CustomUser, Notification, OrganizationType, Position,
                   UserRole)
from .utils import (generate_unique_safa_id, get_dashboard_stats,
                    send_approval_email, send_rejection_email,
                    send_support_request_email)

logger = logging.getLogger(__name__)


def modern_home(request):
    if request.user.is_authenticated:
        if hasattr(request.user, 'role'):
            if request.user.role == 'ADMIN_NATIONAL':
                return redirect('accounts:national_admin_dashboard')
            elif request.user.role == 'ADMIN_PROVINCE':
                return redirect('accounts:provincial_admin_dashboard')
            elif request.user.role == 'ADMIN_REGION':
                return redirect('accounts:regional_admin_dashboard')
            elif request.user.role == 'ADMIN_LOCAL_FED':
                return redirect('accounts:lfa_admin_dashboard')
            elif request.user.role == 'CLUB_ADMIN':
                return redirect('accounts:club_admin_dashboard')
            elif request.user.role == 'ASSOCIATION_ADMIN':
                return redirect('accounts:association_admin_dashboard')
        return redirect('accounts:profile') # Default redirect if no specific role or role not found
    return render(request, 'accounts/modern_home.html')


def user_registration(request):
    if request.method == 'POST':
        form = RegistrationForm(request.POST, request.FILES)
        if form.is_valid():
            user = form.save(commit=False)

            if form.cleaned_data['role'] in ['ADMIN_NATIONAL', 'ADMIN_NATIONAL_ACCOUNTS', 'ADMIN_PROVINCE', 'ADMIN_REGION', 'ADMIN_LOCAL_FED', 'CLUB_ADMIN', 'ASSOCIATION_ADMIN']:
                user.is_staff = True

            if not user.safa_id:
                user.safa_id = generate_unique_safa_id()

            user.membership_status = 'PENDING'
            user.is_active = True
            user.save()

            # Create SupporterProfile for the new user
            supporter_profile, created = SupporterProfile.objects.get_or_create(user=user)
            if created:
                supporter_profile.safa_id = user.safa_id
                supporter_profile.save()
            login(request, user)

            national_federation = NationalFederation.objects.first()
            if not national_federation:
                country = Country.objects.first()
                if not country:
                    country = Country.objects.create(name='South Africa')
                national_federation = NationalFederation.objects.create(
                    name='SAFA', country=country)
            Member.objects.create(
                user=user,
                safa_id=user.safa_id,
                first_name=user.first_name,
                last_name=user.last_name,
                email=user.email,
                role=form.cleaned_data['role'],
                status='PENDING',
                date_of_birth=user.date_of_birth,
                gender=user.gender,
                id_number=user.id_number,
                passport_number=user.passport_number,
                national_federation=national_federation,
                province=form.cleaned_data.get('province'),
                region=form.cleaned_data.get('region'),
                lfa=form.cleaned_data.get('lfa'),
                current_club=form.cleaned_data.get('club'),
            )

            messages.success(
                request,
                'Registration successful. Your application is pending approval.'
            )
            return redirect('accounts:modern_home')
    else:
        form = RegistrationForm()
    return render(request, 'accounts/user_registration.html', {'form': form})


# Placeholder functions for missing utilities
def get_admin_jurisdiction_queryset(user):
    if user.is_superuser or user.role == 'ADMIN_NATIONAL':
        return CustomUser.objects.all()

    if user.role == 'ADMIN_PROVINCE':
        return CustomUser.objects.filter(province=user.province)

    if user.role == 'ADMIN_REGION':
        return CustomUser.objects.filter(region=user.region)

    if user.role == 'ADMIN_LOCAL_FED':
        return CustomUser.objects.filter(
            local_federation=user.local_federation)

    if user.role == 'CLUB_ADMIN':
        return CustomUser.objects.filter(club=user.club)

    return CustomUser.objects.none()


def can_approve_member(user, member):
    if user.is_superuser or user.role == 'ADMIN_NATIONAL':
        return True

    if user.role == 'ADMIN_PROVINCE' and member.province == user.province:
        return True

    if user.role == 'ADMIN_REGION' and member.region == user.region:
        return True

    if user.role == 'ADMIN_LOCAL_FED' and \
            member.local_federation == user.local_federation:
        return True

    if user.role == 'CLUB_ADMIN' and member.club == user.club:
        return True

    return False


def get_user_notifications(user):
    # This should return a list of notifications for the user
    return []


def get_national_admin_stats():
    # This should return a dictionary of stats for the national admin
    return {}


def get_financial_stats():
    # This should return a dictionary of financial stats
    return {}


def get_regional_admin_stats(user):
    # This should return a dictionary of stats for the regional admin
    return {}


def get_club_stats(club):
    # This should return a dictionary of stats for the club admin
    return {}


def get_association_stats(association):
    # This should return a dictionary of stats for the association admin
    return {}


@login_required
def club_admin_add_player(request):
    if request.user.role != 'CLUB_ADMIN':
        messages.error(
            request, "You do not have permission to perform this action.")
        return redirect('accounts:modern_home')

    if request.method == 'POST':
        form = ClubAdminAddPlayerForm(request.POST, request.FILES)
        if form.is_valid():
            player = form.save(commit=False)
            player.role = 'PLAYER'
            player.club = request.user.club
            # Set a random password for the new player
            password = get_random_string(12)
            player.set_password(password)
            player.save()
            messages.success(
                request,
                f"Player {player.get_full_name()} added successfully.")
            return redirect('accounts:modern_home')
    else:
        form = ClubAdminAddPlayerForm()

    context = {
        'form': form,
        'title': 'Add New Player'
    }
    return render(request, 'accounts/club_admin_add_player.html', context)


def get_regions_for_province(request, province_id):
    regions = Region.objects.filter(province_id=province_id).order_by('name')
    return JsonResponse(list(regions.values('id', 'name')), safe=False)


def get_lfas_for_region(request, region_id):
    lfas = LocalFootballAssociation.objects.filter(
        region_id=region_id).order_by('name')
    return JsonResponse(list(lfas.values('id', 'name')), safe=False)


def get_clubs_for_lfa(request, lfa_id):
    clubs = Club.objects.filter(
        localfootballassociation_id=lfa_id).order_by('name')
    return JsonResponse(list(clubs.values('id', 'name')), safe=False)


@login_required
def profile(request):
    user_roles = UserRole.objects.filter(user=request.user)

    if user_roles:
        current_role = user_roles.first()
        organization = current_role.organization
        position = current_role.position

        stats = get_dashboard_stats(organization)

        context = {
            'user': request.user,
            'organization': organization,
            'position': position,
            'stats': stats,
            'user_roles': user_roles,
            'current_role': current_role,
        }
        return render(request, 'accounts/profile.html', context)

    return render(request, 'accounts/profile.html',
                  {'user': request.user, 'organization': None})


@login_required
def edit_profile(request):
    user = request.user
    if request.method == 'POST':
        form = ProfileForm(request.POST, request.FILES, instance=user)
        if form.is_valid():
            form.save()
            messages.success(request, 'Your profile was successfully updated!')
            return redirect('accounts:profile')
        else:
            messages.error(request, 'Please correct the error below.')
    else:
        form = ProfileForm(instance=user)
    return render(request, 'accounts/edit_profile.html', {'form': form})


@login_required
def switch_organization(request):
    if request.method == 'POST':
        role_id = request.POST.get('role_id')
        try:
            role = UserRole.objects.get(id=role_id, user=request.user)
            request.session['current_role_id'] = role.id
            messages.success(
                request,
                f"Switched to role: {role.position.name} at "
                f"{role.organization.name}")
        except UserRole.DoesNotExist:
            messages.error(request, "Invalid role selected.")
    return redirect('accounts:profile')


@login_required
def notification_center(request):
    notifications = Notification.objects.filter(
        user=request.user).order_by('-timestamp')
    return render(request,
                  'accounts/notification_center.html',
                  {'notifications': notifications})


@require_POST
@login_required
def mark_notification_read(request, notification_id):
    notification = get_object_or_404(
        Notification, id=notification_id, user=request.user)
    notification.is_read = True
    notification.save()
    return JsonResponse({'status': 'success'})


def health_check(request):
    return HttpResponse("OK")


@login_required
def member_approvals_list(request):
    users_to_approve = CustomUser.objects.none()

    if request.user.is_superuser or \
       (hasattr(request.user, 'role') and
            request.user.role == 'ADMIN_NATIONAL'):
        users_to_approve = CustomUser.objects.filter(membership_status='PENDING')
    else:
        # Placeholder for other admin roles, can be expanded later
        messages.error(
            request, "You do not have permission to view this page.")
        return redirect('accounts:modern_home')

<<<<<<< HEAD
    if request.method == 'POST':
        user_id = request.POST.get('member_id') # The form sends member_id
        user = get_object_or_404(CustomUser, id=user_id)
=======
        if request.method == 'POST':
            user_id = request.POST.get('member_id')
            action = request.POST.get('action')
            user_id = request.POST.get('member_id') # The form sends member_id
            user = get_object_or_404(CustomUser, id=user_id)
        
        # Additional permission check for club admins - can only approve their club members
        if request.user.role == 'CLUB_ADMIN':
            try:
                if user.member.club != request.user.member.club:
                    messages.error(request, "You can only approve members of your own club.")
                    return redirect('accounts:member_approvals_list')
            except (Member.DoesNotExist, AttributeError):
                messages.error(request, "This user is not associated with any club.")
                return redirect('accounts:member_approvals_list')
>>>>>>> 3cc77f39

        if 'approve' in request.POST:
            if user.age and user.age < 18 and not user.parental_consent:
                messages.error(request, "Cannot approve a junior member without parental consent.")
                return redirect('accounts:member_approvals_list')

            user.membership_status = 'ACTIVE'
            user.save()

            # Also update the Member status if exists
            try:
                member = Member.objects.get(user=user)
                member.status = 'ACTIVE'
                member.approved_by = request.user
                member.approved_date = timezone.now()
                member.save()

                # Generate invoice
                try:
                    Invoice.create_member_invoice(member)
                    messages.success(
                        request,
                        f"Member {user.get_full_name()} approved and "
                        f"invoice created.")
                except Exception as e:
                    messages.error(
                        request,
                        f"Member approved, but failed to create invoice: {e}")
            except Member.DoesNotExist:
                messages.success(
                    request,
                    f"User {user.get_full_name()} approved successfully.")

            # send_approval_email(user) # This can be re-enabled later

        elif 'reject' in request.POST:
            rejection_reason = request.POST.get('rejection_reason')
            if rejection_reason:
                user.membership_status = 'REJECTED'
                user.save()

                # Also update the Member status if exists
                try:
                    member = Member.objects.get(user=user)
                    member.status = 'REJECTED'
                    member.rejection_reason = rejection_reason
                    member.save()
                except Member.DoesNotExist:
                    pass

                messages.success(
                    request,
                    f"User {user.get_full_name()} has been rejected with reason: {rejection_reason}.")
            else:
                messages.error(request, "Rejection reason is required.")


        return redirect('accounts:member_approvals_list')

    context = {
        'users_to_approve': users_to_approve,
    }
    return render(request, 'accounts/member_approvals_list.html', context)


@login_required
def reject_member(request, member_id):
    member = get_object_or_404(Member, id=member_id)
    if request.method == 'POST':
        form = RejectMemberForm(request.POST)
        if form.is_valid():
            rejection_reason = form.cleaned_data['rejection_reason']
            member.status = 'Rejected'
            member.rejection_reason = rejection_reason
            member.save()

            send_rejection_email(member.user, rejection_reason)

            messages.success(
                request,
                f"Member {member.user.get_full_name()} has been rejected.")
            return redirect('accounts:member_approvals_list')
    else:
        form = RejectMemberForm()

    return render(request,
                  'accounts/reject_member.html',
                  {'form': form, 'member': member})


@login_required
def advanced_search(request):
    form = AdvancedMemberSearchForm()
    results = None
    if 'query' in request.GET:
        form = AdvancedMemberSearchForm(request.GET)
        if form.is_valid():
            results = form.search()

    return render(request,
                  'accounts/advanced_search.html',
                  {'form': form, 'results': results})


@login_required
def statistics(request):
    stats = {
        'total_users': CustomUser.objects.count(),
        'total_members': Member.objects.count(),
        'members_by_province': (
            Member.objects
            .values('current_club__name') # Simplified to just club name
            .annotate(count=Count('id'))
            .order_by('-count')
        )
    }
    return render(request, 'accounts/statistics.html', {'stats': stats})


@login_required
def dashboard_stats_api(request):
    user_role = UserRole.objects.filter(user=request.user).first()
    if not user_role:
        return JsonResponse({'error': 'User has no role'}, status=403)

    stats = get_dashboard_stats(user_role.organization)
    return JsonResponse(stats)


@login_required
def search_members_api(request):
    query = request.GET.get('q', '')
    members = Member.objects.filter(
        Q(user__first_name__icontains=query) |
        Q(user__last_name__icontains=query) |
        Q(safa_id__icontains=query)
    ).select_related('user', 'club')[:10]

    results = [{
        'id': member.id,
        'name': member.user.get_full_name(),
        'safa_id': member.safa_id,
        'club': member.club.name if member.club else 'N/A'
    } for member in members]

    return JsonResponse(results, safe=False)


@require_POST
@login_required
def quick_approve_member(request):
    member_id = request.POST.get('member_id')
    try:
        member = Member.objects.get(id=member_id)
        member.status = 'Approved'
        member.save()
        send_approval_email(member.user)
        return JsonResponse({
            'status': 'success',
            'message': f'Member {member.user.get_full_name()} approved.'
        })
    except Member.DoesNotExist:
        return JsonResponse(
            {'status': 'error', 'message': 'Member not found.'}, status=404)


@login_required
def get_organization_types_api(request):
    types = OrganizationType.objects.all()
    return JsonResponse(list(types.values('id', 'name')), safe=False)


@login_required
def get_positions_for_org_type_api(request):
    org_type_id = request.GET.get('organization_type_id')
    positions = Position.objects.filter(
        organization_type_id=org_type_id)
    return JsonResponse(list(positions.values('id', 'name')), safe=False)


@require_GET
def check_id_number(request):
    id_number = request.GET.get('id_number', None)
    if id_number:
        exists = CustomUser.objects.filter(id_number=id_number).exists()
        return JsonResponse({'exists': exists})
    return JsonResponse({'exists': False})


def contact_support(request):
    if request.method == 'POST':
        form = ModernContactForm(request.POST)
        if form.is_valid():
            support_request = form.save(commit=False)
            if request.user.is_authenticated:
                support_request.user = request.user
            support_request.save()

            send_support_request_email(support_request)

            messages.success(
                request,
                "Your support request has been sent. We will get back to you "
                "shortly.")
            return redirect('accounts:modern_home')
    else:
        form = ModernContactForm()
    return render(request, 'accounts/contact_support.html', {'form': form})


@login_required
def my_invoices(request):
    return render(request, 'accounts/my_invoices.html')


@login_required
def settings(request):
    if request.method == 'POST':
        form = SettingsForm(request.POST, instance=request.user)
        if form.is_valid():
            form.save()
            messages.success(request, "Your settings have been updated.")
            return redirect('accounts:settings')
    else:
        form = SettingsForm(instance=request.user)
    return render(request, 'accounts/settings.html', {'form': form})


@login_required
def registration_portal(request):
    return render(request, 'accounts/registration_portal.html')


@login_required
@require_POST
def update_profile_photo(request):
    form = UpdateProfilePhotoForm(
        request.POST, request.FILES, instance=request.user)
    if form.is_valid():
        form.save()
        messages.success(request, "Profile photo updated successfully.")
    else:
        messages.error(request, "Failed to update profile photo.")
    return redirect('accounts:profile')


@login_required
def eligible_clubs_api(request):
    return JsonResponse([], safe=False)


@login_required
def members_api(request):
    return JsonResponse([], safe=False)


@login_required
def self_register_member_api(request):
    return JsonResponse({}, safe=False)


@login_required
def transfers_api(request):
    return JsonResponse([], safe=False)


@login_required
def approve_transfer_api(request, transfer_id):
    return JsonResponse({})


@login_required
def member_season_history_api(request, member_id):
    return JsonResponse([], safe=False)


@login_required
def member_history_by_club_api(request):
    return JsonResponse([], safe=False)


@login_required
def seasonal_analysis_api(request):
    return JsonResponse([], safe=False)


@login_required
def member_associations_api(request, member_id):
    return JsonResponse([], safe=False)


@login_required
def senior_membership_dashboard(request):
    return render(request, 'membership/senior_membership_dashboard.html')


@login_required
def club_invoices(request):
    invoices = []
    context = {
        'title': 'Club Invoices',
        'invoices': invoices,
    }
    return render(request, 'accounts/club_invoices.html', context)


@login_required
@role_required(allowed_roles=['ADMIN_NATIONAL', 'ADMIN_PROVINCE', 'ADMIN_REGION', 'ADMIN_LOCAL_FED', 'CLUB_ADMIN', 'ASSOCIATION_ADMIN'])
def member_cards_admin(request):
    # Placeholder for logic to display/manage member cards for admins
    # This could involve listing members, generating cards, etc.
    context = {
        'title': 'Member Cards Management',
        'members': [], # Replace with actual member query
    }
    return render(request, 'accounts/member_cards_admin.html', context)


def custom_403_view(request, exception=None):
    return render(request, 'errors/403.html', status=403)


def custom_404_view(request, exception=None):
    return render(request, 'errors/404.html', status=404)


def custom_500_view(request):
    return render(request, 'errors/500.html', status=500)


def custom_admin_logout(request):
    logout(request)
    return redirect('/')


@role_required(allowed_roles=['ADMIN_NATIONAL'])
def national_admin_dashboard(request):
    org_lists = {
        'province': Province.objects.all(),
        'region': Region.objects.all(),
        'lfa': LocalFootballAssociation.objects.all(),
        'association': Association.objects.all(),
        'club': Club.objects.all(),
    }

    paginators = {
        org_type: Paginator(queryset, 10)
        for org_type, queryset in org_lists.items()
    }

    page_numbers = {
        org_type: request.GET.get(f'{org_type}_page', 1)
        for org_type in org_lists.keys()
    }

    org_data = {
        org_type: paginator.get_page(page_numbers[org_type])
        for org_type, paginator in paginators.items()
    }

    # Financial Summary
    total_paid = Invoice.objects.filter(
        status='PAID').aggregate(Sum('total_amount'))['total_amount__sum'] or 0
    total_outstanding = Invoice.objects.filter(
        status='PENDING'
    ).aggregate(Sum('total_amount'))['total_amount__sum'] or 0

    # Pending Approvals
    pending_provinces = Province.objects.filter(status='INACTIVE')
    pending_regions = Region.objects.filter(status='INACTIVE')
    pending_lfas = LocalFootballAssociation.objects.filter(
        status='INACTIVE')
    pending_associations = Association.objects.filter(status='INACTIVE')
    pending_clubs = Club.objects.filter(status='INACTIVE')

    pending_members = Member.objects.filter(status='PENDING').select_related('user', 'current_club').order_by('-created')

    # All Members list
    all_members_list = CustomUser.objects.all().order_by('first_name', 'last_name')
    member_paginator = Paginator(all_members_list, 10)
    member_page_number = request.GET.get('member_page', 1)
    members_page = member_paginator.get_page(member_page_number)


    context = {
        'org_data': org_data,
        'ClubStatus': ClubStatus,
        'total_paid': total_paid,
        'total_outstanding': total_outstanding,
        'pending_provinces': pending_provinces,
        'pending_regions': pending_regions,
        'pending_lfas': pending_lfas,
        'pending_associations': pending_associations,
        'pending_clubs': pending_clubs,
        'members_page': members_page,
        'pending_members': pending_members,
    }
    return render(request, 'accounts/national_admin_dashboard.html', context)


@require_POST
@role_required(allowed_roles=['ADMIN_NATIONAL'])
def update_organization_status(request):
    org_type = request.POST.get('org_type')
    org_id = request.POST.get('org_id')
    new_status = request.POST.get('new_status')

    model_map = {
        'province': Province,
        'region': Region,
        'lfa': LocalFootballAssociation,
        'association': Association,
        'club': Club,
    }

    model = model_map.get(org_type)
    if not model or not org_id or not new_status:
        messages.error(request, "Invalid request.")
        return redirect(request.META.get('HTTP_REFERER', 'accounts:modern_home'))

    org = get_object_or_404(model, id=org_id)

    valid_statuses = [choice[0] for choice in ClubStatus.choices]
    if new_status not in valid_statuses:
        messages.error(request, "Invalid status.")
        return redirect(request.META.get('HTTP_REFERER', 'accounts:modern_home'))

    org.status = new_status
    org.save()

    messages.success(
        request,
        f"Status for {org.name} has been updated to {new_status}.")
    return redirect('accounts:national_admin_dashboard')


@login_required
def national_finance_dashboard(request):
    return render(request, 'accounts/national_finance_dashboard.html')


@role_required(allowed_roles=['ADMIN_PROVINCE'])
def provincial_admin_dashboard(request):
    user_province = request.user.province
    regions = []
    if user_province:
        regions = user_province.region_set.all()
    
    context = {
        'user_province': user_province,
        'regions': regions,
    }
    return render(request, 'accounts/provincial_admin_dashboard.html', context)


@login_required
def regional_admin_dashboard(request):
    user_region = request.user.region
    lfas = []
    if user_region:
        lfas = user_region.localfootballassociation_set.all()

    context = {
        'user_region': user_region,
        'lfas': lfas,
    }
    return render(request, 'accounts/regional_admin_dashboard.html', context)


@login_required
def lfa_admin_dashboard(request):
    lfa = request.user.local_federation
    clubs = []
    if lfa:
        clubs = lfa.clubs.all()

    context = {
        'lfa': lfa,
        'clubs': clubs,
    }
    return render(request, 'accounts/lfa_admin_dashboard.html', context)


@login_required
def club_admin_dashboard(request):
    club = request.user.club
    players = CustomUser.objects.filter(club=club)

    # Player breakdown
    juniors = 0
    seniors = 0
    for player in players:
        if player.age and player.age < 18:
            juniors += 1
        elif player.age and player.age >= 18:
            seniors += 1

    male_players = players.filter(gender='M').count()
    female_players = players.filter(gender='F').count()

    context = {
        'club': club,
        'players': players,
        'juniors': juniors,
        'seniors': seniors,
        'male_players': male_players,
        'female_players': female_players,
    }
    return render(request, 'accounts/club_admin_dashboard.html', context)


@login_required
def association_admin_dashboard(request):
    return render(request, 'accounts/association_admin_dashboard.html')


@login_required
def edit_player(request, player_id):
    player = get_object_or_404(CustomUser, id=player_id)
    if request.method == 'POST':
        form = EditPlayerForm(request.POST, instance=player)
        if form.is_valid():
            form.save()
            messages.success(request, f'Player {player.get_full_name()} updated successfully.')
            return redirect('accounts:club_admin_dashboard')
    else:
        form = EditPlayerForm(instance=player)
    context = {
        'form': form,
        'player': player,
    }
    return render(request, 'accounts/edit_player.html', context)


@login_required
def approve_player(request, player_id):
    player = get_object_or_404(CustomUser, id=player_id)
    if player.age < 18 and not player.parental_consent:
        messages.error(request, "Cannot approve a junior member without parental consent.")
        return redirect('accounts:club_admin_dashboard')

    player.membership_status = 'ACTIVE'
    player.save()
    messages.success(request, f'Player {player.get_full_name()} approved successfully.')
    return redirect('accounts:club_admin_dashboard')


@login_required
def club_management_dashboard(request):
    return render(request, 'accounts/club_management_dashboard.html')


@login_required
def add_club_administrator(request):
    if request.method == 'POST':
        form = ClubAdminRegistrationForm(request.POST, request.FILES)
        if form.is_valid():
            user = form.save(commit=False)
            user.role = 'CLUB_ADMIN'
            user.is_staff = True

            # Get club and related geographic info from the logged-in user
            club = request.user.club
            user.club = club
            if club:
                lfa = club.localfootballassociation
                user.local_federation = lfa
                if lfa:
                    region = lfa.region
                    user.region = region
                    if region:
                        province = region.province
                        user.province = province
                        if province:
                            user.national_federation = province.national_federation

            # Generate safa_id if not present
            if not user.safa_id:
                user.safa_id = generate_unique_safa_id()

            user.set_password(form.cleaned_data['password'])
            user.save()

            # Create SupporterProfile
            supporter_profile, created = SupporterProfile.objects.get_or_create(user=user)
            if created:
                supporter_profile.safa_id = user.safa_id
                supporter_profile.save()

            # Create Member object (similar to user_registration)
            national_federation = NationalFederation.objects.first()
            if not national_federation:
                country = Country.objects.first()
                if not country:
                    country = Country.objects.create(name='South Africa')
                national_federation = NationalFederation.objects.create(
                    name='SAFA', country=country)

            Member.objects.create(
                user=user,
                safa_id=user.safa_id,
                first_name=user.first_name,
                last_name=user.last_name,
                email=user.email,
                role=user.role, # Use the role assigned to the user
                status='ACTIVE', # Administrators are typically active immediately
                date_of_birth=user.date_of_birth,
                gender=user.gender,
                id_number=user.id_number,
                passport_number=user.passport_number,
                national_federation=national_federation,
                province=request.user.club.localfootballassociation.region.province if request.user.club and request.user.club.localfootballassociation and request.user.club.localfootballassociation.region else None,
                region=request.user.club.localfootballassociation.region if request.user.club and request.user.club.localfootballassociation else None,
                lfa=request.user.club.localfootballassociation if request.user.club else None,
                current_club=request.user.club,
            )

            messages.success(request, f'Administrator {user.get_full_name()} added successfully.')
            return redirect('accounts:club_management_dashboard')
    else:
        initial_data = {}
        club = request.user.club
        if club:
            initial_data['club'] = club
            lfa = club.localfootballassociation
            if lfa:
                initial_data['lfa'] = lfa
                region = lfa.region
                if region:
                    initial_data['region'] = region
                    province = region.province
                    if province:
                        initial_data['province'] = province
                        initial_data['national_federation'] = province.national_federation

        form = ClubAdminRegistrationForm(initial=initial_data)

    context = {
        'form': form,
    }
    return render(request, 'accounts/add_club_administrator.html', context)


@login_required
def province_compliance_view(request):
    province = request.user.province
    if not province:
        messages.error(request, "You are not associated with a province.")
        return redirect('accounts:modern_home')

    if request.method == 'POST':
        form = ProvinceComplianceForm(request.POST, request.FILES, instance=province)
        if form.is_valid():
            form.save()
            messages.success(request, 'Province compliance updated successfully.')
            return redirect('accounts:province_compliance_view')
    else:
        form = ProvinceComplianceForm(instance=province)

    context = {
        'province': province,
        'form': form,
    }
    return render(request, 'accounts/province_compliance.html', context)


@login_required
def region_compliance_view(request):
    region = request.user.region
    if not region:
        messages.error(request, "You are not associated with a region.")
        return redirect('accounts:modern_home')

    if request.method == 'POST':
        form = RegionComplianceForm(request.POST, request.FILES, instance=region)
        if form.is_valid():
            form.save()
            messages.success(request, 'Region compliance updated successfully.')
            return redirect('accounts:region_compliance_view')
    else:
        form = RegionComplianceForm(instance=region)

    context = {
        'region': region,
        'form': form,
    }
    return render(request, 'accounts/region_compliance.html', context)


@login_required
def lfa_compliance_view(request):
    lfa = request.user.local_federation
    if not lfa:
        messages.error(request, "You are not associated with an LFA.")
        return redirect('accounts:modern_home')

    if request.method == 'POST':
        form = LFAComplianceForm(request.POST, request.FILES, instance=lfa)
        if form.is_valid():
            form.save()
            messages.success(request, 'LFA compliance updated successfully.')
            return redirect('accounts:lfa_compliance_view')
    else:
        form = LFAComplianceForm(instance=lfa)

    context = {
        'lfa': lfa,
        'form': form,
    }
    return render(request, 'accounts/lfa_compliance.html', context)


@login_required
def association_compliance_view(request):
    association = request.user.association
    if not association:
        messages.error(request, "You are not associated with an Association.")
        return redirect('accounts:modern_home')

    if request.method == 'POST':
        form = AssociationComplianceForm(request.POST, request.FILES, instance=association)
        if form.is_valid():
            form.save()
            messages.success(request, 'Association compliance updated successfully.')
            return redirect('accounts:association_compliance_view')
    else:
        form = AssociationComplianceForm(instance=association)

    context = {
        'association': association,
        'form': form,
    }
    return render(request, 'accounts/association_compliance.html', context)


@login_required
def club_compliance_view(request):
    club = request.user.club
    if not club:
        messages.error(request, "You are not associated with a Club.")
        return redirect('accounts:modern_home')

    if request.method == 'POST':
        form = ClubComplianceForm(request.POST, request.FILES, instance=club)
        if form.is_valid():
            form.save()
            messages.success(request, 'Club compliance updated successfully.')
            return redirect('accounts:club_compliance_view')
    else:
        form = ClubComplianceForm(instance=club)

    context = {
        'club': club,
        'form': form,
    }
    return render(request, 'accounts/club_compliance.html', context)


def get_organization_type_name(request, org_type_id):
    org_type = get_object_or_404(OrganizationType, id=org_type_id)
    return JsonResponse({'name': org_type.name})


@require_GET
def check_email(request):
    email = request.GET.get('email', None)
    if email:
        exists = CustomUser.objects.filter(email=email).exists()
        return JsonResponse({'exists': exists})
    return JsonResponse({'exists': False})<|MERGE_RESOLUTION|>--- conflicted
+++ resolved
@@ -329,11 +329,11 @@
             request, "You do not have permission to view this page.")
         return redirect('accounts:modern_home')
 
-<<<<<<< HEAD
+
     if request.method == 'POST':
         user_id = request.POST.get('member_id') # The form sends member_id
-        user = get_object_or_404(CustomUser, id=user_id)
-=======
+        user = get_object_or_404(CustomUser, 
+                                 
         if request.method == 'POST':
             user_id = request.POST.get('member_id')
             action = request.POST.get('action')
@@ -349,7 +349,7 @@
             except (Member.DoesNotExist, AttributeError):
                 messages.error(request, "This user is not associated with any club.")
                 return redirect('accounts:member_approvals_list')
->>>>>>> 3cc77f39
+
 
         if 'approve' in request.POST:
             if user.age and user.age < 18 and not user.parental_consent:
